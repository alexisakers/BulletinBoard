# _BulletinBoard_ Changelog

<<<<<<< HEAD
## 🔖 v3.0.0

- Upgrade to Swift 4.2
=======
## 🔖 v2.0.2

- Fix setters and retain semantics
- Add workaround to allow static library usage
- Fix Swift version in Podspec for compatibility with Xcode 10
>>>>>>> ab2e6501

## 🔖 v2.0.1

- Add missing resources to Podspec (this caused a crash)

## 🔖 v2.0.0

### New Features

- Make PageBulletinItem more open to customization: if you create custom pages, you no longer need to recreate the standard components yourself
- Customize fonts and more colors
- Customize status bar colors
- Customize bulletin background color
- Customize corner radius
- Customize padding between screen and bulletin
- Hide the activity indicator without changing the current item 
- Annotate library to support Objective-C apps
- Handle keyboard frame updates (support for text fields)
- Support for tinting images with template rendering mode
- Allow customization of the background view
- Add text field as a standard control
- Show activity indicator immediately after item is presented
- Callback for configuration and presentation from BulletinItem

### User-Facing Changes

- On iPad, the bulletin will be presented at the center of the screen and can only be dismissed by a tap (no swipe)
- The item will not be dismissed on swipe unless the user lifts their finger from the screen
- Use screen corner radius on iPhone X

### Bug fixes

- Fix dismiss tap background gesture being called for touches inside the content view
- Fix width contraint not being respected for regular layouts
- Fix iTunes Connect rejection bug due to LLVM code coverage
- Fix action button not being hidden when changing the item
- Fix dismissal handler not being called
- Fix controls inside the card not receiving `touchesEnded` events
- Fix cropped bulletin when presenting above split view controller
- Correctly reset non-dismissable cards position when swipe ends
- Fix Auto Layout conflicts during transitions
- Fix crash when reusing bulletin manager

### Library

- Split `BulletinInterfaceFactory` in two more open classes: `BulletinAppearance` for appearance customization, and `BulletinInterfaceBuilder` for interface components creation
- Create `ActionBulletinItem` as a root bulletin item for items with buttons. Handles button creation and tap events. Views above and below buttons are customizable
- Add example of a collection view bulletin item
- Remove `HighlightButton` from public API
- Various gardening operations to make comments and code more clear

## 🔖 v1.3.0

- Add customizable bulletin backgrounds
- Refactor swipe-to-dismiss: use animation controllers
- Add interactive dismissal (animated background blur radius / opacity)
- Improve iPhone X support: display a blurred bar at the bottom of the safe area to highlight the home indicator
- Simplify layout
- Various documentation and codebase improvements

## 🔖 v1.2.0

- Dismiss the bulletin by swiping down
- Support Swift 3.2

## 🔖 v1.1.0

- Add Accessibility technologies support (VoiceOver, Switch Control) - thanks @lennet!
- Add an optional activity indicator before transitions
- Improve memory management and fix retain cycles/leaks

## 🔖 v1.0.0

- Inital Release<|MERGE_RESOLUTION|>--- conflicted
+++ resolved
@@ -1,16 +1,14 @@
 # _BulletinBoard_ Changelog
 
-<<<<<<< HEAD
 ## 🔖 v3.0.0
 
 - Upgrade to Swift 4.2
-=======
+
 ## 🔖 v2.0.2
 
 - Fix setters and retain semantics
 - Add workaround to allow static library usage
 - Fix Swift version in Podspec for compatibility with Xcode 10
->>>>>>> ab2e6501
 
 ## 🔖 v2.0.1
 
