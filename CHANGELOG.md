--- conflicted
+++ resolved
@@ -1,13 +1,11 @@
 # _BulletinBoard_ Changelog
 ## Unreleased
-<<<<<<< HEAD
 ### Changes
 - Support for Swift Package Manager
-=======
+
 ### Fixes
 - Fix the background view origin when presenting
 [#183](https://github.com/alexaubry/BulletinBoard/pull/183)
->>>>>>> 40155be5
 
 ## 🔖 v4.1.2
 ### Fixes
